--- conflicted
+++ resolved
@@ -5,8 +5,7 @@
         function testZpkObject(testCase)
             for i=1:length(testCase.sysCell)
                 sys=testCase.sysCell{i};
-<<<<<<< HEAD
-                
+
                 % call zpk for the sys
                 kP = 8;
                 kZ = 8;
@@ -28,67 +27,6 @@
                         % check correct number of poles                        
                         if length(zpkData(l,j).p{1,1}) ~= kP
                             error('Wrong number of poles!');
-=======
-
-                if ~sys.isDae
-                    k=20;
-                    [p,zAll]=zpk(sys,k);
-                    if ~sys.isSiso
-                        p=p{1,1};
-                    end
-                    
-                    %% verification of z
-                    for k=1:sys.p
-                        for l=1:sys.m      
-                            if sys.isSiso
-                                z=zAll;
-                            else
-                                z=zAll{k,l};
-                            end
-
-                            % compare results of eig and eigs
-                            zEig=eig(full([sys.A,sys.B(:,l);sys.C(k,:),sys.D(k,l)]),[full(sys.E),zeros(sys.n,1);zeros(1,sys.n),0]);
-
-                            % remove zeros at infinity
-                            zEig=zEig(abs(real(zEig))<1e6);
-
-                            tbl=table(-abs(z),z);
-                            tbl=sortrows(tbl);
-                            z=tbl.z;
-                            tbl=table(-abs(zEig),zEig);
-                            tbl=sortrows(tbl);
-                            zEig=tbl.zEig;
-                            
-                            %disp([z,zEig(1:size(z,1)),abs(z),abs(zEig(1:size(z,1)))]);
-
-                            % remove elements not contained in z from zEig (but all
-                            % elements of z must be in zEig)
-                            j=1;
-                            nRemoved=0;
-                            
-                            while(j<size(z,1))
-                                if  abs(zEig(j,1)-z(j,1))>abs(z(j,1))*1e-4
-                                    zEig(j)=[];
-                                    j=1;
-                                    nRemoved=nRemoved+1;
-                                else
-                                    j=j+1;
-                                end
-                                if j==size(zEig,1)
-                                    break
-                                end
-                            end
-
-                            disp(['Elements not contained in z: ',num2str(nRemoved)]);
-
-                            %remove single complex element (for comparison)
-                            if abs(imag(sum(z)))>1e-12
-                               z(abs(imag(z)-imag(sum(z)))<1e-16)=[];
-                            end
-
-                            verifyLessThanOrEqual(testCase, nRemoved,10);
-                            verification(testCase, z,zEig(1:size(z,1)));
->>>>>>> 12d78bae
                         end
                     end
                 end  
