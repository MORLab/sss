<<<<<<< HEAD
function [A,B,C,D,E,Ts] = sssdata(sys)
% SSSDATA - Returns all system matrices of an sparse state-space model 
%
% Syntax:
%       [A,B,C,D,E] = SSSDATA(sys);
%       [A,B,C,D,E,Ts] = SSSDATA(sys);
%
% Inputs:
%       -sys: sparse state space (sss)-object
%
%
% Outputs:
%       -A:  system matrix of the sss-object
%       -B:  input matrix of the sss-object
%       -C:  output matrix of the sss-object
%       -D:  feedthrough matrix of the sss-object
%       -E:  descriptor matrix of the sss-object
%       -Ts: sample time  
%
%
% Description:
%       [A,B,C,D,E] = SSSDATA(sys) extracts the system matrices A, B, C, D, E 
%       from the sparse state-space model sys.
%
%       [A,B,C,D,E,Ts] = SSSDATA(sys) also returns the sample time Ts. Other 
%       properties of sys can be accessed using struct-like dot syntax (for
%       example, sys.StateName or sys.x0).
% 
% 
% See also:
%       dssdata, ssdata, sss
%
%
%------------------------------------------------------------------
%   This file is part of <a href="matlab:docsearch sssMOR">sssMOR</a>, a Sparse State Space, Model Order 
%   Reduction and System Analysis Toolbox developed at the Chair of 
%   Automatic Control, Technische Universitaet Muenchen. For updates 
%   and further information please visit <a href="https://www.rt.mw.tum.de/">www.rt.mw.tum.de</a>
%   For any suggestions, submission and/or bug reports, mail us at
%                     -> <a href="mailto:sssMOR@rt.mw.tum.de">sssMOR@rt.mw.tum.de</a> <-
%
%   More Toolbox Info by searching <a href="matlab:docsearch sssMOR">sssMOR</a> in the Matlab Documentation
%
%------------------------------------------------------------------
% Authors:      ??, Maria Cruz Varona 
% Email:        <a href="mailto:sssMOR@rt.mw.tum.de">sssMOR@rt.mw.tum.de</a>
% Website:      <a href="https://www.rt.mw.tum.de/">www.rt.mw.tum.de</a>
% Work Adress:  Technische Universitaet Muenchen
% Last Change:  29 Oct 2015
% Copyright (c) 2015 Chair of Automatic Control, TU Muenchen
%------------------------------------------------------------------

A = sys.a; B = sys.b; C = sys.C; D = sys.D; E = sys.e;

Ts = sys.Ts;

=======
>>>>>>> 31496251
<|MERGE_RESOLUTION|>--- conflicted
+++ resolved
@@ -1,4 +1,3 @@
-<<<<<<< HEAD
 function [A,B,C,D,E,Ts] = sssdata(sys)
 % SSSDATA - Returns all system matrices of an sparse state-space model 
 %
@@ -53,7 +52,4 @@
 
 A = sys.a; B = sys.b; C = sys.C; D = sys.D; E = sys.e;
 
-Ts = sys.Ts;
-
-=======
->>>>>>> 31496251
+Ts = sys.Ts;