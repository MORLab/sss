--- conflicted
+++ resolved
@@ -2,16 +2,10 @@
 % FREQRESP - Frequency response of sparse state-space systems.
 % 
 % Syntax:
-<<<<<<< HEAD
 %       [G, omega] = freqresp(sys)
 %       G = freqresp(sys, omega)
 %       G = freqresp(sys, Opts)
 %       G = freqresp(sys, omega, Opts)
-=======
-%       [G, w]  = freqresp(sys)
-%       G       = freqresp(sys, w)
-%       G       = freqresp(sys, ..., Opts)
->>>>>>> 4b6a5b16
 %
 % Description:
 %       Evaluates complex transfer function of LTI systems. 
@@ -156,13 +150,8 @@
     end
     %Compute first points of frequency response
     if minW == -Inf, minW = findminW(sys,M); end
-<<<<<<< HEAD
     qttyPoints=ceil((maxW-minW)/log(2))+1;
     omega = real(logspace(minW,maxW,qttyPoints))'; %omega should be a column according to built-in MATLAB function
-=======
-    qttyPoints  = ceil((maxW-minW)/log(2))+1;
-    omega       = real(logspace(minW,maxW,qttyPoints))'; %w should be a column according to built-in MATLAB function
->>>>>>> 4b6a5b16
     [firstDerivLog,secondDerivLog,magnitude,resp]=ComputeFreqResp(sys,omega*1i,M);
     %Refine the frequency response points
     [G,omega]   = FreqRefinement(sys,omega,firstDerivLog,secondDerivLog,magnitude,resp,M,Opts);
