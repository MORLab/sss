function varargout = residue(varargin)
% RESIDUE - Computes residues, poles and feedthrough of an LTI system
% 
% Syntax:
%       RESIDUE(sys)
%       [r,p,d] = RESIDUE (sys)
%       [r,p,d] = RESIDUE (sys,Opts)
%
% Description:
%       This function computes the pole/residual representation of a
%       rational transfer function (SISO or MIMO). 
%
%       It can either return the residuals themselves, or the residual 
%       directions (low rank factors), useful especially in the MIMO 
%       setting.
%
%       By default, only the first 6 residues corresponding to the
%       eigenvalues with smallest magnitude are computed. This option can
%       be changed by appropriate values in the Opts structure.
%
%       The output r is a cell array of residuals or residual directions
%       depending on the option rType = {'res' (def), 'dir'}.
%
%       For rType = 'res', r is a cell array of dimension nx1 with the
%       residual r{k} for each pole p(k).
%
%       For rType = 'dir' r is a cell array of dimension 1x2 with the
%       output residual matrix Chat = r{1} and the input residual matrix 
%       Bhat = r{2}. The residues can be computed using 
%       r{k} = Chat(:,k)*Bhat(k,:).
%
% Input Arguments:
%       *Required Input Arguments:*
%		-sys: sss-object of the LTI system
%       *Optional Input Arguments:*
%       -Opts:          Structure containing computation options
%           -.rType:    define the output format of the residue r either
%                       as a cell array of dimension nx1 with the residual 
%                       r{k} for each pole p(k) ('res'); or a cell array 
%                       of dimension 1x2 with the output residual matrix 
%                       Chat = r{1} and the input residual matrix Bhat = r{2}
%                       ('dir');
%                       [{'res'} / 'dir']
%			-.eigs:		option to eigs command;
%						[{'SM'} / 'LM' / 'SA' / 'LA' / 'SR' / 'LR' / real or complex scalar]
%           -.nEigs:    number of poles/residues;
%                       [{6} / 'all' / integer]
%
% Output Arguments:
%       -r: cell of residuals (format depends on Opts.rType)
%       -p: eigenvalues
%       -d: feedthrough
%
% Examples:
%		To compute the residuals of a SISO or MIMO system such that 
%       $G(s) = \sum_i(\frac{r_i}{(p_i+s)} + d)$  use
%
%> load building; 
%> sys = sss(A,B,C);
%> Opts.nEig = 'all';
%> [r,p,d] = residue(sys,Opts);
%
%       To get the residue directions instead of the residues, use the
%       option Opts.rType = 'dir'
%
%> load building; 
%> sys = sss(A,B,C);
%> Opts.rType = 'dir';
%> [r,p,d] = residue(sys,Opts);
%
% See Also: 
%		sss, eig, eigs
%
% References:
%		* *[1] Bryson (1994)*, Control of Spacecraft and Aircraft
%
%------------------------------------------------------------------
% This file is part of <a href="matlab:docsearch sss">sss</a>, a Sparse State-Space and System Analysis 
% Toolbox developed at the Chair of Automatic Control in collaboration
% with the Professur fuer Thermofluiddynamik, Technische Universitaet Muenchen. 
% For updates and further information please visit <a href="https://www.rt.mw.tum.de/?sss">www.rt.mw.tum.de/?sss</a>
% For any suggestions, submission and/or bug reports, mail us at
%                   -> <a href="mailto:sss@rt.mw.tum.de">sss@rt.mw.tum.de</a> <-
%
% More Toolbox Info by searching <a href="matlab:docsearch sss">sss</a> in the Matlab Documentation
%
%------------------------------------------------------------------
% Authors:      Heiko Panzer, Sylvia Cremer, Alessandro Castagnotto
% Email:        <a href="mailto:sss@rt.mw.tum.de">sss@rt.mw.tum.de</a>
% Website:      <a href="https://www.rt.mw.tum.de/?sss">www.rt.mw.tum.de/?sss</a>
% Work Adress:  Technische Universitaet Muenchen
% Last Change:  19 Jan 2016
% Copyright (c) 2015,2016 Chair of Automatic Control, TU Muenchen
%------------------------------------------------------------------

<<<<<<< HEAD
[varargout{1:nargout}] = sss.residue(varargin{:});
=======
%% Input Parsing
Def.rType = 'res';
Def.eigs  = 'sm';
Def.nEigs = 6;

if ~exist('Opts','var') || isempty(Opts)
    Opts = Def;
else
    Opts = parseOpts(Opts,Def);
end

% change nEigs to numeric value
if ischar(Opts.nEigs) && strcmp(Opts.nEigs,'all')
    Opts.nEigs = sys.n;
end
%% Compute poles and eigenvectors
if Opts.nEigs == sys.n  %full eigen/decomposition
    try
        [V,J,W] = eig(sys);
    catch err
        error('sss:residue:eigComputationFailed','Computation of the eigenvalues and eigenvectors failed with message:%s',err.message);
    end
else
    [V,J] = eigs(sys,Opts.nEigs,Opts.eigs);
    [W,~] = eigs(sys.',Opts.nEigs,Opts.eigs);
end

%% Compute residues
% transform system to diagonal form
p=diag(J);

B=W'*sys.B;
C=sys.C*V;
d=sys.D;

% calculate residues
if strcmp(Opts.rType,'dir')
    % return the residual directions instead of the residuals
    r = {C, B};  
else
    % return the residuals
    r = cell(length(p),1);
    for i=1:length(p)
        r{i} = full(C(:,i)*B(i,:));
    end
end
>>>>>>> 12d78bae
<|MERGE_RESOLUTION|>--- conflicted
+++ resolved
@@ -93,53 +93,4 @@
 % Copyright (c) 2015,2016 Chair of Automatic Control, TU Muenchen
 %------------------------------------------------------------------
 
-<<<<<<< HEAD
 [varargout{1:nargout}] = sss.residue(varargin{:});
-=======
-%% Input Parsing
-Def.rType = 'res';
-Def.eigs  = 'sm';
-Def.nEigs = 6;
-
-if ~exist('Opts','var') || isempty(Opts)
-    Opts = Def;
-else
-    Opts = parseOpts(Opts,Def);
-end
-
-% change nEigs to numeric value
-if ischar(Opts.nEigs) && strcmp(Opts.nEigs,'all')
-    Opts.nEigs = sys.n;
-end
-%% Compute poles and eigenvectors
-if Opts.nEigs == sys.n  %full eigen/decomposition
-    try
-        [V,J,W] = eig(sys);
-    catch err
-        error('sss:residue:eigComputationFailed','Computation of the eigenvalues and eigenvectors failed with message:%s',err.message);
-    end
-else
-    [V,J] = eigs(sys,Opts.nEigs,Opts.eigs);
-    [W,~] = eigs(sys.',Opts.nEigs,Opts.eigs);
-end
-
-%% Compute residues
-% transform system to diagonal form
-p=diag(J);
-
-B=W'*sys.B;
-C=sys.C*V;
-d=sys.D;
-
-% calculate residues
-if strcmp(Opts.rType,'dir')
-    % return the residual directions instead of the residuals
-    r = {C, B};  
-else
-    % return the residuals
-    r = cell(length(p),1);
-    for i=1:length(p)
-        r{i} = full(C(:,i)*B(i,:));
-    end
-end
->>>>>>> 12d78bae
