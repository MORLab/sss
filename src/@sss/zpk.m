--- conflicted
+++ resolved
@@ -1,50 +1,63 @@
-function zpkData = zpk(sys,varargin)
+function [varargout] = zpk(sys,varargin)
 % ZPK - Compute largest poles and zeros or zpk object of an LTI system
 %
 % Syntax:
-%       zpkData = ZPK(sys)
-%       zpkData = ZPK(sys,kP,typeP,kZ,typeZ)
-%       zpkData = ZPK(sys,k,typeP,typeZ)
-%       zpkData = ZPK(sys,kP,kZ,type)
-%       zpkData = ZPK(sys,kP,kZ)
-%       zpkData = ZPK(sys,typeP,typeZ)
-%       zpkData = ZPK(sys,k,type)
-%       zpkData = ZPK(sys,k)
-%       zpkData = ZPK(sys,type)
+%       [p,z] = ZPK(sys)
+%       [p,z] = ZPK(sys,k)
+%       zpkData = ZPK(sys,Opts)
+%       zpkData = ZPK(sys,k,Opts)
 %
 % Description:
-%       zkpData = zpk(sys,k) converts a sparse state space model sys to
-%       the zpk representation by computing the k largest poles and zeros.
-%       The type of the computed poles and zeros can be specified with the  
-%       options 'typeP' and 'typeZ'. The resulting zpkData object is of 
-%       class @zpk.
+%       [p,z] = zpk(sys) returns the 6 system poles and invariant zeros 
+%       with largest magnitude of in the column vectors p and z of the 
+%       continuous- or discrete-time dynamic system model sys. The type of 
+%       the computed poles and zeros can be specified with the options 
+%       'typeP' and 'typeZ'.
+%
+%       [p,z] = zpk(sys,k) returns the first k poles and zeros of the system.
+%       
+%       If the option 'zpk' is true, a zpk-object is returned instead of
+%       the poles and zeros.
+%
+%//Note: If the system is MIMO, the zeros are computed for all combination
+%       of inputs and outputs and z is returned in a cell array.
 %
 % Input Arguments:
 %       -sys:      an sss-object containing the LTI system
 %       *Optional Input Arguments:*
-%       -kP:     number of computed poles
-%       -kZ:     number of computed zeros
-%       -typeP:  eigs type of poles
-%				 [{'lm'} / 'sm' / 'la' / 'sa']
-%       -typeZ:  eigs type of zeros
-%                [{'lm'} / 'sm' / 'la' / 'sa']
+%       -k:     number of computed poles and zeros
+%       -Opts:  structure with execution parameters
+%			-.zpk:  return zpk object;
+%						[{0} / 1]
+%			-.typeP: eigs type of poles
+%						[{'lm'} / 'sm' / 'la' / 'sa']
+%			-.typeZ: eigs type of zeros
+%						[{'lm'} / 'sm' / 'la' / 'sa']
 %
 % Output Arguments:
-%       -zpkData:  object of class @zpk
+%       -p: vector containing poles 
+%       -z: vector/cell array containing invariant zeros
 %
 % Examples:
-%       Create a random descriptor model (DSSS, SISO) and compute the
-%       corresponding zpk object by using the six poles and zeros with the
-%       largest magnitude:
+%       Create a random descriptor model (DSSS, SISO) and compute the poles
+%       and zeros.
 %
 %> A = randn(500,500); B = randn(500,1); C = randn(1,500); D = zeros(1,1);
 %> E = randn(500,500);
 %> sys = dss(A,B,C,D,E);
 %> sysSss = sss(sys);
-%> zpkData=zpk(sysSss,6,'lm')
+%> [p,z]=zpk(sysSss)
+%
+%       Load the benchmark 'CDplayer' (SSS, MIMO) and use zpk:
+%
+%> load CDplayer.mat
+%> p = size(C,1); m = size(B,2);
+%> sys = sss(A,B,C,zeros(p,m))
+%> [p,z]=zpk(sys)   %computing poles and zeros
+%> zpkData=zpk(sys) %computing zpkData (numerator and denominator data)
 %
 % See Also:
-%       pzmap, zero, pole
+%       pzmap, zeros, poles
 %
 %------------------------------------------------------------------
 % This file is part of <a href="matlab:docsearch sss">sss</a>, a Sparse State-Space and System Analysis 
@@ -66,68 +79,32 @@
 % Copyright (c) 2015 Chair of Automatic Control, TU Muenchen
 % ------------------------------------------------------------------
 
-%% Parse inputs
-Opts.typeZ='lm';Opts.typeP='lm';kZ = 6;kP = 6;   % default values
-try
-    if nargin == 2
-        if isInt(varargin{1})
-            kP = varargin{1};
-            kZ = varargin{1};
-        elseif isOpts(varargin{1})
-            Opts.typeP = varargin{1};
-            Opts.typeZ = varargin{1};
-        else error(''); end
-    elseif nargin == 3
-        if isOpts(varargin{1}) && isOpts(varargin{2})
-            Opts.typeP = varargin{1};
-            Opts.typeZ = varargin{2};
-        elseif isInt(varargin{1}) && isInt(varargin{2})
-            kP = varargin{1};
-            kZ = varargin{2};
-        elseif isInt(varargin{1}) && isOpts(varargin{2})
-            kP = varargin{1};
-            kZ = varargin{1};
-            Opts.typeP = varargin{2};
-            Opts.typeZ = varargin{2};
-        else error(' '); end
-    elseif nargin == 4
-        if isInt(varargin{1}) && isOpts(varargin{3})
-            kP = varargin{1};
-            if isInt(varargin{2})
-                kZ = varargin{2};
-                Opts.typeZ = varargin{3};
-                Opts.typeP = varargin{3};
-            elseif isOpts(varargin{2})
-                kZ = kP;
-                Opts.typeP = varargin{2};
-                Opts.typeZ = varargin{3};
-            else error(''); end
-        else error(' '); end
-    elseif nargin == 5
-        if isInt(varargin{1}) && isOpts(varargin{2}) && ... 
-           isInt(varargin{3}) && isOpts(varargin{4})
-            kP = varargin{1};
-            kZ = varargin{3};
-            Opts.typeP = varargin{2};
-            Opts.typeZ = varargin{4};
-        else error(' '); end
+%% Parse inputs and options
+Def.zpk = false; %return zpk object instead of p and z
+Def.typeZ = 'lm'; %eigs type for zeros
+Def.typeP = 'lm'; %eigs type for poles
+
+for i=1:length(varargin)
+    if isa(varargin{i},'double')
+        k=varargin{i};
+    elseif isa(varargin{i},'struct')
+        Opts=varargin{i};
     end
-catch ex
-   error('Arguments have the wrong format. Type "help sss/zpk" for more information.')
 end
 
-%% Calculate poles and zeros
-pTemp=pole(sys,kP,struct('type',Opts.typeP));
+% create the options structure
+if ~exist('Opts','var') || isempty(Opts)
+    Opts = Def;
+else
+    Opts = parseOpts(Opts,Def);
+end
 
-<<<<<<< HEAD
-=======
 if ~exist('k','var')
     k=6;
 end
 
 pTemp=poles(sys,k,struct('type',Opts.typeP));
 
->>>>>>> 12d78bae
 p=cell(sys.p,sys.m);
 z=cell(sys.p,sys.m);
 c=zeros(sys.p,sys.m);
@@ -149,31 +126,24 @@
     for j=1:sys.p
         % call zeros and moments for each siso transfer function
         tempSys=sss(sys.A,sys.B(:,i),sys.C(j,:),sys.D(j,i),sys.E);
-<<<<<<< HEAD
-        zTemp=zero(tempSys,kZ,Opts);
-
-        % remove not converged eigenvalues
-        pTemp(isnan(pTemp))=[];
-        zTemp(isnan(zTemp))=[];
-=======
         zTemp=zeros(tempSys,k,Opts);
         
         if Opts.zpk
             % remove not converged eigenvalues
             pTemp(isnan(pTemp))=[];
             zTemp(isnan(zTemp))=[];
->>>>>>> 12d78bae
 
-        % avoid infinity
-        pTemp(abs(pTemp)>1e6)=1e6*sign(real(pTemp(abs(pTemp)>1e6)));
-        zTemp(abs(zTemp)>1e6)=1e6*sign(real(zTemp(abs(zTemp)>1e6)));
-
-        % add second element of single complex element
-        if ~isreal(zTemp)
-            temp=zTemp(abs(imag(zTemp)-imag(sum(zTemp)))<1e-16);
-            if ~isempty(temp)
-                for k=1:size(temp,1)
-                   zTemp(end+1)=conj(temp(k));
+            % avoid infinity
+            pTemp(abs(pTemp)>1e6)=1e6*sign(real(pTemp(abs(pTemp)>1e6)));
+            zTemp(abs(zTemp)>1e6)=1e6*sign(real(zTemp(abs(zTemp)>1e6)));
+            
+            % add second element of single complex element
+            if ~isreal(zTemp)
+                temp=zTemp(abs(imag(zTemp)-imag(sum(zTemp)))<1e-16);
+                if ~isempty(temp)
+                    for k=1:size(temp,1)
+                       zTemp(end+1)=conj(temp(k));
+                    end
                 end
             end
         end
@@ -186,21 +156,15 @@
         c(j,i)=ctemp(:,:,2);
     end
 end
- 
-zpkData=zpk(z,p,c);
-zpkData.Name=sys.Name;
-    
-    
-function tf = isInt(A)
-    if isnumeric(A) && mod(A,1) == 0
-        tf = 1;
-    else
-        tf = 0;
-    end
 
-function tf = isOpts(A)
-    if ischar(A) && ismember(A,{'lm','sm','la','sa'})
-       tf = 1;
-    else
-       tf = 0;
-    end+if Opts.zpk    
+    varargout{1}=zpk(z,p,c);
+    varargout{1}.name=sys.Name;
+elseif sys.isSiso
+    varargout{1}=p{1,1};
+    varargout{2}=z{1,1};
+else
+    varargout{1}=p;
+    varargout{2}=z;
+end
+end