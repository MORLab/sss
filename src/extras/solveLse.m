function [varargout] = solveLse(varargin)
<<<<<<< HEAD
% SOLVELSE - Solve linear system of equations
=======
% ARNOLDI - Arnoldi algorithm for Krylov subspaces with multiple shifts
>>>>>>> 30c092ee
%
% Syntax:
%       SOLVELSE(A)
%       X                                = SOLVELSE(A,B)
%       [X,Y]                            = SOLVELSE(A,B,C)
%       [X,Y,Sx,Rx,Sy,Ly]                = SOLVELSE(A,B,E,s0)
%       [X,Sx,Rx]                        = SOLVELSE(A,B,E,s0,Rt)
%       [X,Y,Sx,Rx,Sy,Lx]                = SOLVELSE(A,B,C,E,s0,Rt,Lt)
%       [X,Y,Sx,Rx,Sy,Lx]                = SOLVELSE(sys)
%       [X,Y,Sx,Rx,Sy,Lx]                = SOLVELSE(sys,s0)
%       [X,Y,Sx,Rx,Sy,Lx]                = SOLVELSE(sys,s0,Rt,Lt)
%       [X,Y,Sx,Rx,Sy,Lx]                = SOLVELSE(A,B,C,E,s0,...,Opts)
%       [X,Sxj,Rxj]                      = SOLVELSE(jCol,X,A,B,E,s0,Rt)
%       [X,Y,Sxj,Rxj,Syj,Lyj]            = SOLVELSE(jCol,X,Y,A,B,C,E,s0,Rt,Lt)
%
% Description:
%       This function solves linear systems of equations X=(A-s0*E)\B
%       corresponding to shifts s0. The order of the shifts is crucial for
%       reusing already computed factorizations, so it is recommended to
%       sort the shifts in advance. If the output matrix C is passed in
%       addition, then SOLVELSE computes the solutions X=(A-s0*E)\B and
%       Y=C/(A-s0*E).'.
%
%       If the matrix E is empty or not specified, X=A\B is computed. If s0
%       is Inf, then the Markov parameter X=(A-s0*E)*B is computed.
%
%       If a system (ss, sss or ssRed) is passed to the function,
%       X=(A-s0*E)\B is computed if shifts s0 are specified, and X=(A-E)\B
%       otherwise.
%
%       If Opts.krylov is set, a Krylov subspace [1-3] is created from the
%       solutions. If C is specified, this means that input and output
%       Krylov subspaces corresponding to the same shifts are computed.
%       Optionally this function computes the Sylvester matrices Sv, Rv, Sy
%       and Ly. For more details, please refer to arnoldi.
%
%       In case of MIMO models, matrices of tangential directions Rt
%       (and Lt) have to be defined. They must have the same number of
%       columns as the shifts s0, so that for each tangential direction it
%       is clear to which shift it belongs.
%
%       If a shifted system has to be solved, sometimes the solution
%       directions need to be modified, e.g. orthogonalized, after every
%       computation. In this case, a vector of shift s0, a current solution
%       V and an index jCol can be passed to SOLVELSE, which will only
%       determine the solution corresponding to jCol and update this
%       column of V. SOLVELSE will take the previous shift and tangential
%       direction into account to reuse lu-factors.
%
%       If a system without shifts (e.g. A\B) has to be solved several
%       times, it is recommended to first call SOLVELSE(A). This will
%       initialize the function by storing the lu-factors of A. If
%       Opts.reuseLU=true is set afterwards, SOLVELSE will check if the
%       lu-factors belong to A and reuse them.
%
%
% Input Arguments:
%       *Required Input Arguments:*
%       -A/B:  System matrices or right/left side matrices
%       -sys:  an ss/sss/ssRed-object containing the LTI system
%       *Optional Input Arguments:*
%       -s0:                Vector of complex conjuate expansion points
%       -E/C:               System matrices
%       -Rt,Lt:             Matrix of right/left tangential directions
%       -X/Y:               Matrix containing lse solutions for jCol-1
%       -Opts:              a structure containing following options
%           -.lse:          use LU or hessenberg decomposition
%                           [{'sparse'} / 'full' / 'hess' / 'iterative' / 'gauss']
%           -.dgksTol:      tolerance for dgks orthogonalization
%                           [{1e-12} / positive float]
%           -.krylov:       standard or cascaded krylov basis
%                           [{0} / 'standardKrylov' / 'cascadedKrylov']
%           -.maxiterlse:   maximum number of iterations in iterSolve
%                           [{1e3} / positive integer]
%           -.tollse:       residual tolerance in iterSolve
%                           [{1e-6} / positive float]
%           -.solver:       preferred solver in iterSolve
%                           [{'cgs'} / 'bicgstab' / 'bicg']
%           -.verbose:      show warnings?
%                           [{1} / 0]
%           -.force:        force solve iteratively when not converging
%                           [{0} / 1]
%           -.refine:       iterative refinement
%                           [{false} / 'wilkinson' / 'cgs']
%           -.refTol:       iterative refinement tolerance
%                           [{1e-8} / positive float]
%           -.refMaxiter:   iterative refinement maximum number of iterations
%                           [{5} / positive integer]
%           -.reuseLU:      reuse previously computed lu-factors
%                           [{0} / 1]
%           -.reuseTol:     tolerance for reusing lu-factors norm(LU-A)<tol
%                           [{1e-10} / positive float]
%
% Output Arguments:
%       -X:        Lse solution corresp. to B/Orthonormal basis spanning the input Krylov subsp.
%       -Sx:       Matrix of input Sylvester Eq.
%       -Rx:       Right tangential directions of Sylvester Eq., (mxq) matrix
%       -Y:        Lse solution corresp. to C/Orthonormal basis spanning the output Krylov subsp.
%       -Sy:       Matrix of output Sylvester Eq.
%       -Ly:       Left tangential directions of Sylvester Eq., (pxq) matrix
%       -Sxj:      Column of input Sylvester Eq. corresponding to jCol
%       -Rxj:      Column of right tangential directions of Sylvester Eq. corresponding to jCol
%       -Syj:      Column of output Sylvester Eq. corresponding to jCol
%       -Ryj:      Column of right tangential directions of Sylvester Eq. corresponding to jCol
%
<<<<<<< HEAD
% Examples:
%       This code computes A^-1*B for two sparse random matrices A and B.
%
%> A=sprand(10,10,0.6); B=sprand(10,1,0.6);
%> x=solveLse(A,B); norm(x-A\B)
%
%       The computation is now repeated for several iterations. To reuse
%       the LU factors, first initialize solveLse and set the option 
%       'reuseLU' to true.
%
%> A=sprand(10,10,0.6); x=sprand(10,1,0.6); Opts.reuseLU=true;
%> solveLse(A,Opts); %initialize solveLse
%> for i=1:round(rand(1)*5)
%>     x=solveLse(A,x,Opts);
%> end
%
%       To solve a shifted system, pass a shift vector s0 to the function:
%
%> sys=loadSss('building'); s0=rand(8,1);
%> x=solveLse(sys,s0);
%
=======
>>>>>>> 30c092ee
% See Also:
%       arnoldi, rk, irka, projectiveMor
%
% References:
%       * *[1] Duff et al. (1986)*, Direct methods for sparse matrices
%       * *[2] Saad (2003)*, Iterative methods for sparse linear systems
%       * *[3] Golub, Van Loan (1996)*, Matrix computations
%
%------------------------------------------------------------------
<<<<<<< HEAD
% This file is part of <a href="matlab:docsearch sss">sss</a>, a Sparse State-Space and System Analysis
% Toolbox developed at the Chair of Automatic Control in collaboration
% with the Professur fuer Thermofluiddynamik, Technische Universitaet Muenchen.
% For updates and further information please visit <a href="https://www.rt.mw.tum.de/?sss">www.rt.mw.tum.de/?sss</a>
=======
% This file is part of <a href="matlab:docsearch sssMOR">sssMOR</a>, a Sparse State-Space, Model Order
% Reduction and System Analysis Toolbox developed at the Chair of
% Automatic Control, Technische Universitaet Muenchen. For updates
% and further information please visit <a href="https://www.rt.mw.tum.de/">www.rt.mw.tum.de</a>
>>>>>>> 30c092ee
% For any suggestions, submission and/or bug reports, mail us at
%                   -> <a href="mailto:sss@rt.mw.tum.de">sss@rt.mw.tum.de</a> <-
%
% More Toolbox Info by searching <a href="matlab:docsearch sss">sss</a> in the Matlab Documentation
%
%------------------------------------------------------------------
% Authors:      Heiko Panzer, Alessandro Castagnotto, Maria Cruz Varona,
%               Lisa Jeschek
% Email:        <a href="mailto:sss@rt.mw.tum.de">sss@rt.mw.tum.de</a>
% Website:      <a href="https://www.rt.mw.tum.de/?sss">www.rt.mw.tum.de/?sss</a>
% Work Adress:  Technische Universitaet Muenchen
% Last Change:  14 Aug 2016
% Copyright (c) 2016 Chair of Automatic Control, TU Muenchen
%------------------------------------------------------------------

<<<<<<< HEAD
Def.lse         = 'sparse'; %use sparse or full LU or lse with Hessenberg decomposition {'sparse', 'full','hess','iterative', 'gauss'}
Def.dgksTol     = 1e-12;    %orthogonality tolerance: norm(V'*V-I,'fro')<tol
Def.krylov      = 0;        %standard or cascaded krylov basis (only for siso) {0,'cascade'}
=======
Def.lse = 'sparse'; %use sparse or full LU or lse with Hessenberg decomposition {'sparse', 'full','hess','iterative', 'gauss'}
Def.dgksTol = 1e-12; %orthogonality tolerance: norm(V'*V-I,'fro')<tol
Def.krylov = 0; %standard or cascaded krylov basis (only for siso) {0,'cascade'}
>>>>>>> 30c092ee

Def.reuseLU     = false;    %reuse lu (false/true)
Def.reuseTol    = 1e-10;

<<<<<<< HEAD
Def.solver      = 'cgs';%first iterative solver to try
Def.maxiterlse  = 1000; %maximum number of iterations in iterative solver
Def.tollse      = 1e-6; %residual tolerance in iterSolve
Def.verbose     = 1;    %display warnings when iterative methods fail
Def.force       = 0;    %not converging in iterSolve leads to error (0) or warning (1)
=======
Def.solver = 'cgs'; %first iterative solver to try
Def.maxiterlse = 1000; %maximum number of iterations in iterative solver
Def.tollse = 1e-6; %residual tolerance in iterSolve
Def.verbose = 1; %display warnings when iterative methods fail
Def.force = 0;  %not converging in iterSolve leads to error (0) or warning (1)
>>>>>>> 30c092ee

Def.refine      = false; % iterative refinement (false, 'wilkinson', 'cgs')
Def.refTol      = 1e-8;
Def.refMaxiter  = 5;

%% parsing of inputs
if isa(varargin{end},'struct')
    Opts=varargin{end};
    varargin=varargin(1:end-1);
end

% create the options structure
if ~exist('Opts','var') || isempty(Opts)
    Opts = Def;
else
    Opts = parseOpts(Opts,Def);
end

% input of sys
if isa(varargin{1},'sss') || isa(varargin{1},'ss') || isa(varargin{1},'ssRed')
    sys=varargin{1};
    if isa(sys,'ssRed')
        Opts.lse='hess';
    end
    A=sys.A;
    B=sys.B;
    C=sys.C;
    E=sys.E;
    initLse=false;
    if nargout==1 || nargout==3
        hermite=false;
    else
        hermite=true;
    end
    if length(varargin)>1
        s0=varargin{2};
        if length(varargin)==3
            Rt=varargin{3};
            hermite=false;
        elseif length(varargin)==4
            Rt=varargin{3};
            Lt=varargin{4};
            hermite=true;
        end
    end
    
elseif length(varargin)>1
    % input of matrices
    A=varargin{1};
    B=varargin{2};
    initLse=false;
    
    switch length(varargin)
        case 2
            hermite=false;
            % check if Rt directions are necessary
            if size(B,2)>1
                Rt = speye(size(B,2));
                s0=zeros(1,size(B,2));
                withoutE=true;
            end
        case 3
            if ~isscalar(varargin{1}) && size(varargin{3},1)==size(A,1) && size(varargin{3},2)==size(A,2)
                error('Please specify s0.');
            elseif size(varargin{3},1)==size(B,2) && size(varargin{3},2)==size(B,1)
                C=varargin{3};
                hermite=true;
                if size(B,2)>1
                    Rt = speye(size(B,2));
                    Lt = Rt;
                    s0=zeros(1,size(B,2));
                    withoutE=true;
                end
            else
                error('Wrong input.');
            end
        case 4
            if size(varargin{3},1)==size(A,1) && size(varargin{3},2)==size(A,2) && (nargout==1 || nargout==3)
                E=varargin{3};
                s0=varargin{4};
                hermite=false;
            elseif size(varargin{4},1)==size(A,1) && size(varargin{4},2)==size(A,2) && (nargout==2 || nargout >3)
                C=varargin{3};
                E=varargin{4};
                s0=1;
                hermite=true;
            else
                error('Wrong input');
            end
        case 5
            if size(varargin{3},1)==size(A,1) && size(varargin{3},2)==size(A,2) && (nargout==1 || nargout==3)
                E=varargin{3};
                s0=varargin{4};
                Rt=varargin{5};
                hermite=false;
            elseif size(varargin{4},1)==size(A,1) && size(varargin{4},2)==size(A,2) && (nargout==2 || nargout >3)
                C=varargin{3};
                E=varargin{4};
                s0=varargin{5};
                hermite=true;
            else
                error('Wrong input');
            end
        case 6
            if isscalar(varargin{1})
                jCol=varargin{1};
                V=varargin{2};
                A=varargin{3};
                B=varargin{4};
                E=varargin{5};
                s0=varargin{6};
                hermite=false;
            else
                error('Wrong input');
            end
        case 7
            if isscalar(varargin{1}) && (nargout==1  || nargout==3)
                jCol=varargin{1};
                V=varargin{2};
                A=varargin{3};
                B=varargin{4};
                E=varargin{5};
                s0=varargin{6};
                Rt=varargin{7};
                hermite=false;
            elseif nargout==2 || nargout>3
                C=varargin{3};
                E=varargin{4};
                s0=varargin{5};
                Rt=varargin{6};
                Lt=varargin{7};
                hermite=true;
            else
                error('Wrong input.');
            end
        case 8
            if isscalar(varargin{1})
                jCol=varargin{1};
                V=varargin{2};
                W=varargin{3};
                A=varargin{4};
                B=varargin{5};
                C=varargin{6};
                E=varargin{7};
                s0=varargin{8};
                hermite=true;
            else
                error('Wrong input');
            end
        case 10
            if isscalar(varargin{1})
                jCol=varargin{1};
                V=varargin{2};
                W=varargin{3};
                A=varargin{4};
                B=varargin{5};
                C=varargin{6};
                E=varargin{7};
                s0=varargin{8};
                Rt=varargin{9};
                Lt=varargin{10};
                hermite=true;
            else
                error('Wrong input');
            end
        otherwise
            error('Wrong inputs');
    end
elseif length(varargin)==1
    A=varargin{1};
    initLse=true;
    hermite=false;
    withoutE=true;
else
    error('Wrong input.');
end


% check E-matrix, tangential directions and IP
if ~exist('E','var') || isempty(E)
    withoutE=true;
    if ~exist('s0','var') || isempty(s0)
        s0=0;
    end
else
    withoutE=false;
end

if ~exist('Rt','var') && ~initLse
    if size(B,2)==1 %siso
        Rt=ones(1,length(s0));
        if hermite && size(C,1)==1
            Lt=ones(1,length(s0));
        end
    else
        error('Please specify tangential directions.');
    end
end

if exist('jCol','var') && ~isempty(jCol) && strcmp(Opts.lse,'hess')
    error('jCol and Opts.lse=hess are not compatible');
end

% If the 'full' option is selected for LU, convert E,A once to full
if withoutE
    if strcmp(Opts.lse,'full')
        A = full(A);
    elseif strcmp(Opts.lse,'hess')
        [P,A] = hess(full(A)); B = P.'*B; if hermite, C = C*P; end
    elseif strcmp(Opts.lse,'sparse')
        A=sparse(A);
    end
else
    if strcmp(Opts.lse,'full')
        E = full(E); A = full(A);
    elseif strcmp(Opts.lse,'hess')
        [A,E,Q,Z] = hess(full(A),full(E)); B = Q*B; if hermite, C = C*Z; end
    elseif strcmp(Opts.lse,'sparse')
        E = sparse(E); A=sparse(A);
    end
end

if initLse
    if ~strcmp(Opts.lse,'sparse') && ~strcmp(Opts.lse,'full')
        error('Initialization of solveLse requires Opts.lse="sparse"/"full".');
    end
    Opts.krylov='init';
    nextDirection(1,0,zeros(size(A,1),1));
    
elseif exist('jCol','var') && ~isempty(jCol)
    
    if hermite
        [V, SRsylv, Rsylv, W, SLsylv, Lsylv] = nextDirection(jCol, s0, V, W);
    else
        [V, SRsylv, Rsylv] = nextDirection(jCol, s0, V);
    end
    
    % output
    if hermite
        varargout{1}=V;
        varargout{2}=W;
        varargout{3}=SRsylv;
        varargout{4}=Rsylv;
        varargout{5}=SLsylv;
        varargout{6}=Lsylv;
    else
        varargout{1}=V;
        varargout{2}=SRsylv;
        varargout{3}=Rsylv;
    end
else
    % preallocate memory
    q=length(s0)+nnz(imag(s0));
    V=zeros(size(A,1),q);
    Rv=zeros(size(B,2),q);
    Sv=zeros(q);
    if hermite
        W = zeros(size(A,1),q);
        Lw = zeros(size(C,1),q);
        Sw=zeros(q);
    end
    
    for jCol=1:length(s0)
        if hermite
            [V, SRsylv, Rsylv, W, SLsylv, Lsylv] = nextDirection(jCol, s0, V, W);
        else
            [V, SRsylv, Rsylv] = nextDirection(jCol, s0, V);
        end
        Sv(:,jCol) = SRsylv;
        Rv(:,jCol) = Rsylv*Rt(:,jCol);
        if hermite
            Sw(jCol,:) = SLsylv.';
            Lw(:,jCol) = Lsylv*Lt(:,jCol);
        end
    end
    
    if strcmp(Opts.lse,'hess')
        if withoutE
            V=P*V;
            if hermite
                W=P*W;
            end
        else
            V=Z*V;
            if hermite
                W=Q.'*W;
            end
        end
    end
    
    % output
    if hermite
        varargout{1}=V;
        varargout{2}=W;
        varargout{3}=Sv;
        varargout{4}=Rv;
        varargout{5}=Sw;
        varargout{6}=Lw;
    else
        varargout{1}=V;
        varargout{2}=Sv;
        varargout{3}=Rv;
    end
end

    function [V, SRsylv, Rsylv, W, SLsylv, Lsylv] = nextDirection(jCol, s0, V, W)
        %   Get the next direction by solving the lse
        %   Input:  jCol:  Column to be treated
        %           s0:    Vector containing the expansion points
        %           V, W:  solution of lse/Krylov subspaces
        %   Output: V, W:  Updated lse solutions/Krylov subspace
        %           SRsylv: update of column jCol of the Sylvester matrices
        %                  Sv (e.g. SRsylv(:,jCol)=SRsylv)
        %           Rsylv: update of column jCol of the Sylvester matrices
        %                  Rv (Rsylv either eye(size(B,2)) or
        %                  zeros(size(B,2)), e.g. Rsylv(:,jCol)=Rsylv*Rt(:,jCol)
        %           SLsylv: update of column jCol of the Sylvester matrices
        %                  Sw (e.g. SLsylv(:,jCol)=SLsylv)
        %           Lsylv: update of column jCol of the Sylvester matrices
        %                  Lw (Lsylv either eye(size(C,1)) or
        %                  zeros(size(C,1)), e.g. Lsylv(:,jCol)=Lsylv*Lt(:,jCol)
        
        SRsylv=zeros(size(V,2),1);
        if hermite
            SLsylv=zeros(size(W,2),1);
        end
        
        % build Krylov subspace or just solve lse with current s0, Rt and B
        switch Opts.krylov
            case 0
                tempV=B*Rt(:,jCol);
                newlu=1;
                newtan=1;
                SRsylv(jCol)=s0(jCol);
                Rsylv=eye(size(B,2));
                if hermite
                    SLsylv(jCol)=s0(jCol);
                    Lsylv=eye(size(C,1));
                    tempW = C.'*Lt(:,jCol);
                end
                % reuse old factors, but don't build Krylov subspace (tempV ~= E*V(:,jCol-1))
                if jCol>1
                    if s0(jCol)==s0(jCol-1)
                        newlu=0;
                        if Rt(:,jCol) == Rt(:,jCol-1)
                            newtan=0;
                        end
                    end
                end
                if hermite
                    [V(:,jCol), W(:,jCol)] = lse(newlu, newtan, jCol, s0, tempV, tempW);
                else
                    V(:,jCol) = lse(newlu, newtan, jCol, s0, tempV);
                end
            case 'standardKrylov'
                % new basis vector
                tempV=B*Rt(:,jCol); newlu=1; newtan=1;
                SRsylv(jCol)=s0(jCol);
                Rsylv=eye(size(B,2));
                if hermite
                    SLsylv(jCol)=s0(jCol);
                    Lsylv=eye(size(C,1));
                    tempW = C.'*Lt(:,jCol);
                end
                if jCol>1
                    if s0(jCol)==s0(jCol-1)
                        newlu=0;
                        if Rt(:,jCol) == Rt(:,jCol-1)
                            % Higher order moments, for the SISO and MIMO case
                            newtan = 0;
                            tempV = V(:,jCol-1); %overwrite
                            SRsylv(jCol-1)=1;
                            Rsylv=zeros(size(B,2));
                            if hermite
                                SLsylv(jCol-1)=1;
                                Lsylv=zeros(size(C,1));
                                tempW = W(:,jCol-1);
                            end
                        else
                            newtan = 1;
                        end
                    end
                end
                if hermite
                    [V(:,jCol), W(:,jCol)] = lse(newlu, newtan, jCol, s0, tempV, tempW);
                else
                    V(:,jCol) = lse(newlu, newtan, jCol, s0, tempV);
                end
            case 'cascadedKrylov'
                if size(B,2)==1
                    newlu=1; newtan=1;
                    SRsylv(jCol)=s0(jCol);
<<<<<<< HEAD
                    if hermite
                        SLsylv(jCol)=s0(jCol);
                    end
                    if jCol==1
                        tempV=B;
                        Rsylv=1;
                        if hermite
                            tempW=C.';
                            Lsylv=1;
                        end
                    else
                        if s0(jCol)==s0(jCol-1)
                            newlu=0;
                            tempV=V(:,jCol-1);
                            if hermite
                                tempW=W(:,jCol-1);
                            end
                        else
                            tempV=E*V(:,jCol-1);
                            if hermite
                                tempW=E*W(:,jCol-1);
                            end
                        end
                        Rsylv=0;
                        SRsylv(jCol-1)=1;
                        if hermite
                            Lsylv=0;
                            SLsylv(jCol-1)=1;
                        end
                    end
                    if hermite
                        [V(:,jCol), W(:,jCol)] = lse(newlu, newtan, jCol, s0, tempV, tempW);
                    else
                        V(:,jCol) = lse(newlu, newtan, jCol, s0, tempV);
                    end
                else
                    error('A cascaded Krylov basis is only available for SISO systems.');
                end
            case 'init'
                if ~initLse
                    error('Wrong Opts.krylov.');
                end
=======
                    if hermite
                        SLsylv(jCol)=s0(jCol);
                    end
                    if jCol==1
                        tempV=B;
                        Rsylv=1;
                        if hermite
                            tempW=C.';
                            Lsylv=1;
                        end
                    else
                        if s0(jCol)==s0(jCol-1)
                            newlu=0;
                            tempV=V(:,jCol-1);
                            if hermite
                                tempW=W(:,jCol-1);
                            end
                        else
                            tempV=E*V(:,jCol-1);
                            if hermite
                                tempW=E*W(:,jCol-1);
                            end
                        end
                        Rsylv=0;
                        SRsylv(jCol-1)=1;
                        if hermite
                            Lsylv=0;
                            SLsylv(jCol-1)=1;
                        end
                    end
                    if hermite
                        [V(:,jCol), W(:,jCol)] = lse(newlu, newtan, jCol, s0, tempV, tempW);
                    else
                        V(:,jCol) = lse(newlu, newtan, jCol, s0, tempV);
                    end
                else
                    error('A cascaded Krylov basis is only available for SISO systems.');
                end
            case 'init'
                if ~initLse
                    error('Wrong Opts.krylov.');
                end
>>>>>>> 30c092ee
                lse(1, 1, 1, 0, V);
            otherwise
                error('Opts.krylov is invalid.');
        end
    end

    function [tempV, tempW] = lse(newlu, newtan, jCol, s0, tempV, tempW)
        %   Solve linear system of equations to obtain the new direction
        %   Moment matching:  newlu=0: tempV=(A-s0_old*E)^-1*(E*tempV)
        %                     newlu=1: tempV=(A-s0*E)^-1*tempV
        %   Markov parameter: newlu=0: tempV=E^-1*(A*tempV)
        %                     newlu=1: tempW=E^-1*tempV
        %   Input:  newlu: new lu decomposition required
        %           newtan: new tangential direction required
        %           jCol: Column to be treated
        %           s0: Vector containing the expansion points
        %           tempV, tempW: previous direction
        %   Output: tempV, tempW: new direction
        persistent R S L U a o;
        
        if isinf(s0(jCol)) %Realization problem (match Markov parameters)
            % Note: s0=[] for initLse, reuseLU, withoutE -> no isinf(s0) possible
            
            % Krylov subspace
            if (newlu==0 && (size(B,2)==1 || newtan==0) && strcmp(Opts.krylov,'standardKrylov')) || strcmp(Opts.krylov,'cascadedKrylov')
                tempV=A*tempV;
                if hermite
                    tempW=A*tempW;
                end
            end
            
            % check if lu-factors are not empty
            if newlu==0 && (isempty(R) && isempty(S) && isempty(L) && isempty(U) && isempty(a) && isempty(o))
                newlu=1;
            end
            
            % compute new lu
            if newlu==1
                try
                    % compute Cholesky factors of E
                    U=[];
                    [R,p,S] = chol(E);
                    if p~=0 % different factorization?
                        error('solveLse:cholp','chol: p~=0');
                    end
                catch err
                    if strcmp(err.identifier,'MATLAB:posdef') || strcmp(err.identifier,'solveLse:cholp')|| ~strcmp(Opts.lse,'sparse')
                        % E is not pos. def -> use LU instead
                        switch Opts.lse
                            case 'sparse'
                                [L,U,a,o,S]=lu(E,'vector');
                            case 'full'
                                [L,U]=lu(E);
                        end
                    else
                        rethrow(err);
                    end
                end
            end
            
            % solve lse
            if ~isempty(U) || strcmp(Opts.lse,'hess') || strcmp(Opts.lse,'gauss') % not cholesky
                switch Opts.lse
                    case 'sparse'
                        oldV=tempV;
                        tempV(o,:) = U\(L\(S(:,a)\tempV)); %LU x(o,:) = S(:,a)\b
                        if hermite
                            oldW=tempW;
                            tempW(o,:) = U\(L\(S(:,a)\tempW));
                        end
                        % iterative refinement
                        if Opts.refine
                            if hermite
                                [tempV,tempW] = iterativeRefinement(E, oldV, tempV, oldW, tempW);
                            else
                                tempV = iterativeRefinement(E,oldV, tempV);
                            end
                        end
                    case 'full'
                        tempV = U\(L\tempV);
                        if hermite
                            tempW = U\(L\tempW);
                        end
                    case 'hess'
                        tempV = E\tempV;
                        if hermite
                            tempW = E\tempW;
                        end
                    case 'gauss'
                        tempV = E\tempV;
                        if hermite
                            tempW = E\tempW;
                        end
                    otherwise
                        error('Lse method not implemented.');
                end
            else % cholesky
                tempV = S*(R\(R.'\(S.'*tempV)));
                if hermite
                    tempW = S*(R\(R.'\(S.'*tempW)));
                end
            end
            
        else %Rational Krylov
            if ~strcmp(Opts.lse,'iterative') %direct methods
                
                % Krylov subspace
                if newlu==0
                    if strcmp(Opts.krylov,'standardKrylov') || strcmp(Opts.krylov,'cascadedKrylov')
                        if size(B,2)==1 %SISO
                            tempV=E*tempV;
                            if hermite, tempW = E.'*tempW; end
                        elseif newtan==0
                            % Tangential matching of higher order moments
                            tempV=E*tempV;
                            if hermite, tempW = E.'*tempW; end
                        end
                    end
                end
                
                % check if lu-factors are not empty
                if newlu==0 && (isempty(R) && isempty(S) && isempty(L) && isempty(U) && isempty(a) && isempty(o))
                    newlu=1;
                end
                
                % check if old lu can be reused (only for full/sparse LU)
                if newlu==1 && Opts.reuseLU && withoutE && ~initLse
                    if strcmp(Opts.lse,'full') && ~isempty(L) && ~isempty(U) && norm(L*U - A,'fro')<Opts.reuseTol
                        newlu=0;
                    elseif (strcmp(Opts.lse,'sparse') && ~isempty(L) && ~isempty(U) ...
                            && ~isempty(a) && ~isempty(o) && ~isempty(S) && norm(L*U - S(:,a)\A(:,o),'fro')<Opts.reuseTol)
                        newlu=0;
                    end
                end
                
                if newlu==1
                    if withoutE
                        switch Opts.lse
                            case 'sparse'
                                % vector LU for sparse matrices
                                [L,U,a,o,S]=lu(A,'vector');
                            case 'full'
                                [L,U] = lu(A);
                        end
                    else
                        switch Opts.lse
                            case 'sparse'
                                % vector LU for sparse matrices
                                [L,U,a,o,S]=lu(A-s0(jCol)*E,'vector');
                            case 'full'
                                [L,U] = lu(A-s0(jCol)*E);
                        end
                    end
                end
                
                if ~initLse
                    % Solve the linear system of equations
                    switch Opts.lse
                        case 'sparse'
                            oldV=tempV;
                            tempV(o,:) = U\(L\(S(:,a)\tempV)); %LU x(o,:) = S(:,a)\b
                            if hermite
                                oldW=tempW;
                                tempW = (S(:,a)).'\(L.'\(U.'\(tempW(o,:))));
                            end %U'L'S(:,a) x = c'(o,:)
                            % iterative refinement
                            if Opts.refine
                                if withoutE
                                    if hermite
                                        [tempV,tempW] = iterativeRefinement(A, oldV, tempV, oldW, tempW);
                                    else
                                        tempV = iterativeRefinement(A,oldV, tempV);
                                    end
                                else
                                    if hermite
                                        [tempV,tempW] = iterativeRefinement(A-s0(jCol)*E, oldV, tempV, oldW, tempW);
                                    else
                                        tempV = iterativeRefinement(A-s0(jCol)*E,oldV, tempV);
                                    end
                                end
                            end
                        case 'full'
                            tempV = U\(L\tempV);
                            if hermite, tempW = (L.'\(U.'\(tempW))); end
                        case 'hess'
                            if withoutE
                                tempV = A\tempV;
                            else
                                tempV = (A-s0(jCol)*E)\tempV;
                            end
                            if hermite
                                if withoutE
                                    tempW = A.'\tempW;
                                else
                                    tempW = (A-s0(jCol)*E).'\tempW;
                                end
                            end
                        case 'gauss'
                            if withoutE
                                tempV = A\tempV;
                            else
                                tempV = (A-s0(jCol)*E)\tempV;
                            end
                            if hermite
                                if withoutE
                                    tempW = A.'\tempW;
                                else
                                    tempW = (A-s0(jCol)*E).'\tempW;
                                end
                            end
                        otherwise
                            error('Lse method not implemented.');
                    end
                end
                
            else %iterative methods
                if withoutE
                    [tempV,flag,method] = iterSolve(A,tempV,newlu,hermite);
                    if Opts.verbose, disp(method); end
                    if hermite
                        [tempW,flag,method] = iterSolve((A).',tempW,0,hermite);
                        if Opts.verbose, disp('entering hermite section'); end
                    end
                else
                    if newlu
                        [tempV,flag,method] = iterSolve(A-s0(jCol)*E,tempV,newlu,hermite);
                        if Opts.verbose, disp(method); end
                        if hermite
                            [tempW,flag,method] = iterSolve((A-s0(jCol)*E).',tempW,0,hermite);
                            if Opts.verbose, disp('entering hermite section'); end
                        end
                    elseif strcmp(Opts.krylov,'standardKrylov') || strcmp(Opts.krylov,'cascadedKrylov')
                        [tempV,flag,method] = iterSolve(A-s0(jCol)*E,E*tempV,newlu,hermite);
                        if Opts.verbose, disp(method); end
                        if hermite
                            [tempW,flag,method] = iterSolve((A-s0(jCol)*E).',E.'*tempW,0,hermite);
                            if Opts.verbose, disp('entering hermite section'); end
                        end
                    else % Opts.krylov==0 and newlu==0 -> tempV instead of E*tempV -> no krylov subspace
                        [tempV,flag,method] = iterSolve(A-s0(jCol)*E,tempV,newlu,hermite);
                        if Opts.verbose, disp(method); end
                        if hermite
                            [tempW,flag,method] = iterSolve((A-s0(jCol)*E).',tempW,0,hermite);
                            if Opts.verbose, disp('entering hermite section'); end
                        end
                    end
                end
            end
        end
        
        if jCol==length(s0) && ~Opts.reuseLU && ~initLse
            clear R S L U a o first sym pd flag method failed nolu solver
        end
        
        function [tempV, tempW, rNormVecV, rNormVecW] = iterativeRefinement(AsE, oldV, tempV, oldW, tempW)
            %   ITERATIVEREFINEMENT - Use iterative LSE solver to refine LSE solution
            %
            %   This function takes as input the approximate solution tempV to the
            %   linear system AsE*tempV = oldV and tries to improve its accuracy. oldV is also
            %   allowed to be a matrix, so that tempV is the solution of a set of lse
            %   with common AsE matrix.
            %
            %   This can be done either by direct methods (compare [1,2]) or
            %   by feeding the data to an iterative solver (so far, only cgs is
            %   implemented). In both cases, the algorihm stops when the desired
            %   accuracy, measured as the relative norm of the residual
            %   r = oldV-AsE*tempV is achieved.
            %
            %   This can be useful when subspecting that a solution X obtained
            %   through direct methods (e.g. lu or chol) may be inaccurate due to
            %   roundoff errors.
            %   Input:    AsE        A-s0(jCol)*E
            %             oldV       tempV before solving lse
            %             tempV      current lse solution
            %   Output:   tempV      improved lse solution
            if Opts.refine
                % Determine if the condition number of the problem is low enough for
                % refinement to make sense
<<<<<<< HEAD
                kU = log10(condest(U)); %it seems that cond(U) is close to cond(AsE)
                if log10(Opts.refTol) < log10(eps) + kU
=======
                kU = condest(U); %it seems that cond(U) is close to cond(AsE)
                if inv(kU)<Opts.refTol
>>>>>>> 30c092ee
                    warning(['The condition number of the problem is too high for ',...
                             'iterative refinement to make sense (at least with given tolerance). ',...
                             'Switching Opts.refine to 0.'])
                    Opts.refine = false;
                else   
                    switch Opts.refine
                        case 'wilkinson'
                    oldVNorm = norm(oldV,'fro');
                    k = 0; rNormVecV = zeros(1,Opts.refMaxiter);
                    
                    resV = oldV-AsE*tempV; %residual
                    rNormV = norm(resV,'fro')/oldVNorm;
                    
                    if hermite
                        oldWNorm = norm(oldW,'fro');
                        rNormVecW = zeros(1,Opts.refMaxiter);
                        
                        resW = oldW-AsE.'*tempW; %residual
                        rNormW = norm(resW,'fro')/oldWNorm;
                    end
                    
                    %   Refine!
                    while (rNormV > Opts.refTol || (hermite && rNormW > Opts.refTol)) && k <= Opts.refMaxiter
                        k = k+1;
                        
                        %             D = o*(U\(L\(a*(S\R)))); %lu(AsE)
                        Dv = zeros(size(resV));
                        Dv(o,:) = U\(L\(S(:,a)\resV));
                        tempV = tempV + Dv;
                        
                        resV = oldV-AsE*tempV;
                        rNormV = norm(resV,'fro')/oldVNorm;
                        rNormVecV(k) = rNormV;
                        
                        if hermite
                            Dw = (S(:,a)).'\(L.'\(U.'\(resW(o,:))));
                            tempW = tempW + Dw;
                            resW = oldW-AsE.'*tempW;
                            rNormW = norm(resW,'fro')/oldWNorm;
                            rNormVecW(k) = rNormW;
                        end
                    end
                    
                    if k <= Opts.refMaxiter
                        rNormVecV(k+1:end) = [];
                        if hermite
                            rNormVecW(k+1:end) = [];
                        end
                    end
                    
                        case 'cgs'
                    warning('off','MATLAB:cgs:tooSmallTolerance');
                    for iCol = 1:size(tempV,2)
                        %Solve LSE with desired accuracy
                        [tempv,exitFlagv,rNormVecV] = cgs(AsE,oldV(:,iCol),Opts.refTol,Opts.refMaxiter,L,U,tempV(:,iCol));
                        if hermite
                            [tempw,exitFlagw,rNormVecW] = cgs(AsE.',oldW(:,iCol),Opts.refTol,Opts.refMaxiter,U.',L.',tempW(:,iCol));
                        end
                        %replace column if refinement worked
                        if exitFlagv == 0,
                            tempV(:,iCol) = tempv;
                            if hermite && exitFlagw == 0
                                tempW(:,iCol) = tempw;
                            else
                                warning('sss:iterativeRefinement:cgsNoConvergence','iterative refinement did not work.');
                            end
                        else
                            warning('sss:iterativeRefinement:cgsNoConvergence','iterative refinement did not work.');
                        end
                    end
                    warning('on','MATLAB:cgs:tooSmallTolerance');
                        otherwise
                    error('Iterative refinement method not implemented.');
                    end
                end
            end
        end
    end

    function [ x, varargout ] = iterSolve( A, b, newlu, hermite)
        %ITERSOLVE function to solve the linear system A*x=b iteratively
        %   Detailed explanation goes here
<<<<<<< HEAD
        
        persistent first L U sym pd flag method failed nolu solver;
        
=======
        
        persistent first L U sym pd flag method failed nolu solver;
        
>>>>>>> 30c092ee
        if isempty(first);
            first = 1;
        end
        
        if first == 1           % set persistent variables on first call of function
            
            failed = {};
            
            if hermite==1 && newlu==0;             % LU factorization for transposed system: A~L*U => A'~U'*L'
                if ~isempty(L) && ~isempty(U)      % ilu, not ichol is already computed
                    temp = L;
                    L = U.';
                    U = temp.';
                    clear temp;
                end
                
                if sym==1 && pd==1
                    A = -A;
                    b = -b;
                end
                
            end
            
            
        end
        
        if newlu==1 && first==1            % new L and U required (different s0)
            
            nolu = 0;
            L = [];
            U = [];
            
            if isempty(solver)
                solver = Opts.solver;
            end
            
            % check for symmetry and definiteness
            
            if norm(A-A','fro')/norm(A,'fro') < 1e-10
                sym = 1;
            else
                sym = 0;
            end
            
            if ispd(-A)
                A = -A;
                b = -b;
                pd = 1;
            else
                pd = 0;
            end
        end
        
        first = 0;                   % first round over
        
        solver = selectSolver(solver, failed);
        
        %     analyse = ['maxiterlse: ',num2str(Opts.maxiterlse),', tol: ',num2str(Opts.tollse)];
        %     disp(analyse);
        
        if sym && pd      % pcg
            if nolu~=1
                if isempty(L) && isempty(U)
                    try
                        L = ichol(A);
                        [x,flag] = pcg(A,b,Def.tollse,Opts.maxiterlse,L,L.',b);
                        method = 'pcg with ichol';
                    catch
                        try
                            [L,U] = ilu(A);
                            [x,flag] = pcg(A,b,Opts.tollse,Opts.maxiterlse,L,U,b);
                            method = 'pcg with ilu';
                        catch
                            [x,flag] = pcg(A,b,Opts.tollse,Opts.maxiterlse,[],[],b);
                            method = 'cg (no preconditioner)';
                            nolu = 1;
                        end
                    end
                elseif isempty(U)   % ichol already available
                    [x,flag] = pcg(A,b,Def.tollse,Opts.maxiterlse,L,L.',b);
                    method = 'pcg with ichol';
                else                % ilu already available
                    [x,flag] = pcg(A,b,Opts.tollse,Opts.maxiterlse,L,U,b);
                    method = 'pcg with ilu';
                end
            else
                [x,flag] = pcg(A,b,Opts.tollse,Opts.maxiterlse,[],[],b);
                method = 'cg (no preconditioner)';
            end
        else
            switch solver
                case 'cgs'
                    if nolu ~= 1                          % LU factorization not yet failed
                        if isempty(L) && isempty(U)        % LU factorization not yet computed
                            try
                                [L,U] = ilu(A);
                                method = 'cgs with ilu';
                            catch
                                method = 'cgs (no preconditioner)';
                                nolu = 1;
                            end
                        else
                            method = 'cgs with ilu';
                        end
                    else
                        method = 'cgs (no preconditioner)';
                    end
                    
                    [x,flag] = cgs(A,b,Opts.tollse,Opts.maxiterlse,L,U,b);
                    
                    if flag ~= 0
                        failed{length(failed)+1} = 'cgs';
                        
                        if Opts.verbose == 1              % print failure
                            msg = ['cgs did not converge.'];
                            warning(msg);
                        end
                    end
                    
                case 'bicgstab'
                    if nolu ~= 1                          % LU factorization not yet failed
                        if isempty(L) && isempty(U)        % LU factorization not yet computed
                            try
                                [L,U] = ilu(A);
                                method = 'bicgstab with ilu';
                            catch
                                method = 'bicgstab (no preconditioner)';
                                nolu = 1;
                            end
                        else
                            method = 'bicgstab with ilu';
                        end
                    else
                        method = 'bicgstab (no preconditioner)';
                    end
                    
                    [x,flag] = bicgstab(A,b,Opts.tollse,ceil(Opts.maxiterlse/2),L,U,b);
                    
                    if flag ~= 0
                        failed{length(failed)+1} = 'bicgstab';
                        if Opts.verbose == 1              % print failure
                            msg = ['bicgstab did not converge.'];
                            warning(msg);
                        end
                    end
                    
                case 'bicg'
                    if nolu ~= 1                           % LU factorization not yet failed
                        if isempty(L) && isempty(U)        % LU factorization not yet computed
                            try
                                [L,U] = ilu(A);
                                method = 'bicg with ilu';
                            catch
                                method = 'bicg (no preconditioner)';
                                nolu = 1;
                            end
                        else
                            method = 'bicg with ilu';
                        end
                    else
                        method = 'bicg (no preconditioner)';
                    end
                    
                    [x,flag] = bicg(A,b,Opts.tollse,ceil(Opts.maxiterlse/2),L,U,b);
                    
                    if flag ~= 0
                        failed{length(failed)+1} = 'bicg';
                        if Opts.verbose == 1              % print failure
                            msg = ['bicg did not converge.'];
                            warning(msg);
                        end
                        
                    end
            end
            
            if flag ~= 0 && length(failed) < 3
                iterSolve(A,b,newlu,hermite);
            end
            
        end
        
        first = [];
        
        if(nargout == 2)
            varargout{1} = flag;
        end
        
        if(nargout == 3)
            varargout{1} = flag;
            varargout{2} = method;
        end
        
        if flag ~= 0
            msg = ['Could not achieve desired tolerance (',num2str(Opts.tollse),') within ',num2str(Opts.maxiterlse),' iterations. Results may be inaccurate!'];
            if Opts.force == 1;
                warning(msg);
            else
                error(msg);
            end
            solver = Opts.solver;
        end
        
    end

    function [solver] = selectSolver( solver, failed )
        solvers = {'cgs','bicgstab','bicg'};
        switch length(failed)
            case 0
            case 1
                index = strcmp(failed, solvers);
                solver = solvers{find(index==0,1)};
                
            case 2
                index1 = strcmp(failed{1}, solvers);
                index2 = strcmp(failed{2}, solvers);
                solver = solvers{index1==index2};
        end
        
    end

end<|MERGE_RESOLUTION|>--- conflicted
+++ resolved
@@ -1,9 +1,5 @@
 function [varargout] = solveLse(varargin)
-<<<<<<< HEAD
 % SOLVELSE - Solve linear system of equations
-=======
-% ARNOLDI - Arnoldi algorithm for Krylov subspaces with multiple shifts
->>>>>>> 30c092ee
 %
 % Syntax:
 %       SOLVELSE(A)
@@ -109,7 +105,6 @@
 %       -Syj:      Column of output Sylvester Eq. corresponding to jCol
 %       -Ryj:      Column of right tangential directions of Sylvester Eq. corresponding to jCol
 %
-<<<<<<< HEAD
 % Examples:
 %       This code computes A^-1*B for two sparse random matrices A and B.
 %
@@ -131,8 +126,6 @@
 %> sys=loadSss('building'); s0=rand(8,1);
 %> x=solveLse(sys,s0);
 %
-=======
->>>>>>> 30c092ee
 % See Also:
 %       arnoldi, rk, irka, projectiveMor
 %
@@ -142,17 +135,10 @@
 %       * *[3] Golub, Van Loan (1996)*, Matrix computations
 %
 %------------------------------------------------------------------
-<<<<<<< HEAD
 % This file is part of <a href="matlab:docsearch sss">sss</a>, a Sparse State-Space and System Analysis
 % Toolbox developed at the Chair of Automatic Control in collaboration
 % with the Professur fuer Thermofluiddynamik, Technische Universitaet Muenchen.
 % For updates and further information please visit <a href="https://www.rt.mw.tum.de/?sss">www.rt.mw.tum.de/?sss</a>
-=======
-% This file is part of <a href="matlab:docsearch sssMOR">sssMOR</a>, a Sparse State-Space, Model Order
-% Reduction and System Analysis Toolbox developed at the Chair of
-% Automatic Control, Technische Universitaet Muenchen. For updates
-% and further information please visit <a href="https://www.rt.mw.tum.de/">www.rt.mw.tum.de</a>
->>>>>>> 30c092ee
 % For any suggestions, submission and/or bug reports, mail us at
 %                   -> <a href="mailto:sss@rt.mw.tum.de">sss@rt.mw.tum.de</a> <-
 %
@@ -168,32 +154,18 @@
 % Copyright (c) 2016 Chair of Automatic Control, TU Muenchen
 %------------------------------------------------------------------
 
-<<<<<<< HEAD
 Def.lse         = 'sparse'; %use sparse or full LU or lse with Hessenberg decomposition {'sparse', 'full','hess','iterative', 'gauss'}
 Def.dgksTol     = 1e-12;    %orthogonality tolerance: norm(V'*V-I,'fro')<tol
 Def.krylov      = 0;        %standard or cascaded krylov basis (only for siso) {0,'cascade'}
-=======
-Def.lse = 'sparse'; %use sparse or full LU or lse with Hessenberg decomposition {'sparse', 'full','hess','iterative', 'gauss'}
-Def.dgksTol = 1e-12; %orthogonality tolerance: norm(V'*V-I,'fro')<tol
-Def.krylov = 0; %standard or cascaded krylov basis (only for siso) {0,'cascade'}
->>>>>>> 30c092ee
 
 Def.reuseLU     = false;    %reuse lu (false/true)
 Def.reuseTol    = 1e-10;
 
-<<<<<<< HEAD
 Def.solver      = 'cgs';%first iterative solver to try
 Def.maxiterlse  = 1000; %maximum number of iterations in iterative solver
 Def.tollse      = 1e-6; %residual tolerance in iterSolve
 Def.verbose     = 1;    %display warnings when iterative methods fail
 Def.force       = 0;    %not converging in iterSolve leads to error (0) or warning (1)
-=======
-Def.solver = 'cgs'; %first iterative solver to try
-Def.maxiterlse = 1000; %maximum number of iterations in iterative solver
-Def.tollse = 1e-6; %residual tolerance in iterSolve
-Def.verbose = 1; %display warnings when iterative methods fail
-Def.force = 0;  %not converging in iterSolve leads to error (0) or warning (1)
->>>>>>> 30c092ee
 
 Def.refine      = false; % iterative refinement (false, 'wilkinson', 'cgs')
 Def.refTol      = 1e-8;
@@ -586,7 +558,6 @@
                 if size(B,2)==1
                     newlu=1; newtan=1;
                     SRsylv(jCol)=s0(jCol);
-<<<<<<< HEAD
                     if hermite
                         SLsylv(jCol)=s0(jCol);
                     end
@@ -629,50 +600,6 @@
                 if ~initLse
                     error('Wrong Opts.krylov.');
                 end
-=======
-                    if hermite
-                        SLsylv(jCol)=s0(jCol);
-                    end
-                    if jCol==1
-                        tempV=B;
-                        Rsylv=1;
-                        if hermite
-                            tempW=C.';
-                            Lsylv=1;
-                        end
-                    else
-                        if s0(jCol)==s0(jCol-1)
-                            newlu=0;
-                            tempV=V(:,jCol-1);
-                            if hermite
-                                tempW=W(:,jCol-1);
-                            end
-                        else
-                            tempV=E*V(:,jCol-1);
-                            if hermite
-                                tempW=E*W(:,jCol-1);
-                            end
-                        end
-                        Rsylv=0;
-                        SRsylv(jCol-1)=1;
-                        if hermite
-                            Lsylv=0;
-                            SLsylv(jCol-1)=1;
-                        end
-                    end
-                    if hermite
-                        [V(:,jCol), W(:,jCol)] = lse(newlu, newtan, jCol, s0, tempV, tempW);
-                    else
-                        V(:,jCol) = lse(newlu, newtan, jCol, s0, tempV);
-                    end
-                else
-                    error('A cascaded Krylov basis is only available for SISO systems.');
-                end
-            case 'init'
-                if ~initLse
-                    error('Wrong Opts.krylov.');
-                end
->>>>>>> 30c092ee
                 lse(1, 1, 1, 0, V);
             otherwise
                 error('Opts.krylov is invalid.');
@@ -951,13 +878,8 @@
             if Opts.refine
                 % Determine if the condition number of the problem is low enough for
                 % refinement to make sense
-<<<<<<< HEAD
-                kU = log10(condest(U)); %it seems that cond(U) is close to cond(AsE)
-                if log10(Opts.refTol) < log10(eps) + kU
-=======
                 kU = condest(U); %it seems that cond(U) is close to cond(AsE)
                 if inv(kU)<Opts.refTol
->>>>>>> 30c092ee
                     warning(['The condition number of the problem is too high for ',...
                              'iterative refinement to make sense (at least with given tolerance). ',...
                              'Switching Opts.refine to 0.'])
@@ -1040,15 +962,9 @@
     function [ x, varargout ] = iterSolve( A, b, newlu, hermite)
         %ITERSOLVE function to solve the linear system A*x=b iteratively
         %   Detailed explanation goes here
-<<<<<<< HEAD
         
         persistent first L U sym pd flag method failed nolu solver;
         
-=======
-        
-        persistent first L U sym pd flag method failed nolu solver;
-        
->>>>>>> 30c092ee
         if isempty(first);
             first = 1;
         end
